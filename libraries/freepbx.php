--- conflicted
+++ resolved
@@ -42,7 +42,6 @@
 			echo "Done\n";
 		}
 	}
-<<<<<<< HEAD
 	
 	/**
 	 * Gets all information about said user from Stash
@@ -50,8 +49,6 @@
 	 * @param   string $username Stash Username 
 	 * @return  array
 	 */
-=======
-
 	function setupSymLinks($directory,$force=false) {
 		$fwdir = $directory . '/framework';
 		$fwmoddir = $fwdir . '/amp_conf/htdocs/admin/modules/';
@@ -79,7 +76,12 @@
 		}
 	}	
 
->>>>>>> 078ccf64
+	/**
+	 * Gets all information about said user from Stash
+	 *
+	 * @param   string $username Stash Username 
+	 * @return  array
+	 */
 	public static function getInput($msg,$default=null){
 		if(!empty($default)) {
 			$msg = $msg . " [$default]";
